#!/usr/bin/env python3

import argparse
import hashlib
import logging
import os
import tempfile
from pathlib import Path, PurePath
from typing import Dict, Union

import boto3
import qfieldcloud.qgis.apply_deltas
import qfieldcloud.qgis.process_projectfile
from libqfieldsync.offline_converter import ExportType, OfflineConverter
from libqfieldsync.project import ProjectConfiguration
from libqfieldsync.utils.file_utils import get_project_in_folder
from qfieldcloud.qgis.utils import (
    Step,
    StepOutput,
    WorkDirPath,
    Workflow,
    get_layers_data,
    layers_data_to_string,
    start_app,
    stop_app,
)
from qgis.core import (
    QgsCoordinateTransform,
    QgsOfflineEditing,
    QgsProject,
    QgsRectangle,
    QgsVectorLayer,
)

# Get environment variables
STORAGE_ACCESS_KEY_ID = os.environ.get("STORAGE_ACCESS_KEY_ID")
STORAGE_SECRET_ACCESS_KEY = os.environ.get("STORAGE_SECRET_ACCESS_KEY")
STORAGE_BUCKET_NAME = os.environ.get("STORAGE_BUCKET_NAME")
STORAGE_REGION_NAME = os.environ.get("STORAGE_REGION_NAME")
STORAGE_ENDPOINT_URL = os.environ.get("STORAGE_ENDPOINT_URL")

logger = logging.getLogger(__name__)
logger.setLevel(logging.INFO)


def _get_s3_resource():
    """Get S3 Service Resource object"""
    # Create session
    session = boto3.Session(
        aws_access_key_id=STORAGE_ACCESS_KEY_ID,
        aws_secret_access_key=STORAGE_SECRET_ACCESS_KEY,
        region_name=STORAGE_REGION_NAME,
    )

    return session.resource("s3", endpoint_url=STORAGE_ENDPOINT_URL)


def _get_s3_bucket():
    """Get S3 Bucket according to the env variable
    STORAGE_BUCKET_NAME"""

    s3 = _get_s3_resource()
    bucket = s3.Bucket(STORAGE_BUCKET_NAME)
    return bucket


def _get_sha256sum(filepath):
    """Calculate sha256sum of a file"""
    BLOCKSIZE = 65536
    hasher = hashlib.sha256()
    with filepath as f:
        buf = f.read(BLOCKSIZE)
        while len(buf) > 0:
            hasher.update(buf)
            buf = f.read(BLOCKSIZE)
    return hasher.hexdigest()


def _get_md5sum(filepath):
    """Calculate sha256sum of a file"""
    BLOCKSIZE = 65536
    hasher = hashlib.md5()
    with filepath as f:
        buf = f.read(BLOCKSIZE)
        while len(buf) > 0:
            hasher.update(buf)
            buf = f.read(BLOCKSIZE)
    return hasher.hexdigest()


def _download_project_directory(project_id: str, download_dir: Path = None) -> Path:
    """Download the files in the project "working" directory from the S3
    Storage into a temporary directory. Returns the directory path"""

    bucket = _get_s3_bucket()

    # Prefix of the working directory on the Storages
    working_prefix = "/".join(["projects", project_id, "files"])

    if not download_dir:
        # Create a temporary directory
        download_dir = Path(tempfile.mkdtemp())

    # Create a local working directory
    working_dir = download_dir.joinpath("files")
    working_dir.mkdir(parents=True)

    # Download the files
    for obj in bucket.objects.filter(Prefix=working_prefix):
        key_filename = PurePath(obj.key)

        # Get the path of the file relative to the project directory
        relative_filename = key_filename.relative_to(*key_filename.parts[:2])
        absolute_filename = download_dir.joinpath(relative_filename)
        absolute_filename.parent.mkdir(parents=True, exist_ok=True)

        # NOTE the E_TAG already is surrounded by double quotes
        logging.info(
            f'Downloading file "{obj.key}", size: {obj.size} bytes, md5sum: {obj.e_tag} '
        )

        bucket.download_file(obj.key, str(absolute_filename))

    return download_dir


def _upload_project_directory(
    project_id: str, local_dir: Path, should_delete: bool = False
) -> None:
    """Upload the files in the local_dir to the storage"""
    stop_app()

    bucket = _get_s3_bucket()
    # either "files" or "package"
    subdir = local_dir.parts[-1]
    prefix = "/".join(["projects", project_id, subdir])

    if should_delete:
        logging.info("Deleting older file versions...")

        # Remove existing package directory on the storage
        bucket.objects.filter(Prefix=prefix).delete()

    uploaded_files_count = 0

    # Loop recursively in the local package directory
    for elem in Path(local_dir).rglob("*.*"):
        # Don't upload .qgs~ and .qgz~ files
        if str(elem).endswith("~"):
            continue
        # Don't upload qfieldcloud backup files
        if str(elem).endswith(".qfieldcloudbackup"):
            continue

        # Calculate sha256sum
        with open(elem, "rb") as e:
            sha256sum = _get_sha256sum(e)

        with open(elem, "rb") as e:
            md5sum = _get_md5sum(e)

        # Create the key
        filename = str(elem.relative_to(*elem.parts[:4]))
        key = "/".join([prefix, filename])
        metadata = {"sha256sum": sha256sum}

        if should_delete:
            storage_metadata = {"sha256sum": None}
        else:
            storage_metadata = bucket.Object(key).metadata
            storage_metadata["sha256sum"] = storage_metadata.get(
                "sha256sum", storage_metadata.get("Sha256sum", None)
            )

        # Check if the file is different on the storage
        # TODO switch to etag/md5sum comparison
        if metadata["sha256sum"] != storage_metadata["sha256sum"]:
            uploaded_files_count += 1
            logging.info(
                f'Uploading file "{key}", size: {elem.stat().st_size} bytes, md5sum: {md5sum}, sha256sum: "{sha256sum}" '
            )
            bucket.upload_file(str(elem), key, ExtraArgs={"Metadata": metadata})

    if uploaded_files_count == 0:
        logging.info("No files need to be uploaded.")
    else:
        logging.info(f"{uploaded_files_count} file(s) uploaded.")


def _call_qfieldsync_packager(project_filename: Path, package_dir: Path) -> str:
    """Call the function of QFieldSync to package a project for QField"""

    start_app()

    project = QgsProject.instance()
    if not project_filename.exists():
        raise FileNotFoundError(project_filename)

    if not project.read(str(project_filename)):
        raise Exception(f"Unable to open file with QGIS: {project_filename}")

    layers = project.mapLayers()
    project_config = ProjectConfiguration(project)
    vl_extent_wkt = QgsRectangle()
    vl_extent_crs = project.crs().authid()

    if project_config.area_of_interest and project_config.area_of_interest_crs:
        vl_extent_wkt = project_config.area_of_interest
        vl_extent_crs = project_config.area_of_interest_crs
    else:
        vl_extent = QgsRectangle()
        for layer in layers.values():
            if type(layer) != QgsVectorLayer:
                continue

            layer_extent = layer.extent()

            if layer_extent.isNull() or not layer_extent.isFinite():
                continue

            try:
                transform = QgsCoordinateTransform(layer.crs(), project.crs(), project)
                vl_extent.combineExtentWith(
                    transform.transformBoundingBox(layer_extent)
                )
            except Exception as err:
                logger.error(
                    "Failed to transform the bbox for layer {} from {} to {} CRS.".format(
                        layer.name(), layer.crs(), project.crs()
                    ),
                    exc_info=err,
                )

        if vl_extent.isNull() or not vl_extent.isFinite():
            logger.info("Failed to obtain the project extent from project layers.")

            try:
                vl_extent = qfieldcloud.qgis.utils.extract_project_details(project)[
                    "extent"
                ]
                vl_extent = QgsRectangle.fromWkt(vl_extent)
            except Exception as err:
                logger.error(
                    "Failed to get the project extent from the current map canvas.",
                    exc_info=err,
                )

        if vl_extent.isNull() or not vl_extent.isFinite():
            raise Exception("Failed to obtain the project extent.")

        # sometimes the result is a polygon whose all points are on the same line
        # this is an invalid polygon and cannot libqfieldsync does not like it
        vl_extent = vl_extent.buffered(1)
        vl_extent_wkt = vl_extent.asWktPolygon()
        vl_extent_crs = project.crs().authid()

    offline_editing = QgsOfflineEditing()
    offline_converter = OfflineConverter(
        project,
<<<<<<< HEAD
        str(export_dir),
=======
        str(package_dir),
>>>>>>> eb641125
        vl_extent_wkt,
        vl_extent_crs,
        offline_editing,
        export_type=ExportType.Cloud,
        create_basemap=False,
    )

    # Disable the basemap generation because it needs the processing
    # plugin to be installed
    offline_converter.project_configuration.create_base_map = False
    offline_converter.convert()

    packaged_project_filename = get_project_in_folder(str(package_dir))
    if Path(packaged_project_filename).stat().st_size == 0:
        raise Exception("The packaged QGIS project file is empty.")

    return packaged_project_filename


def _extract_layer_data(project_filename: Union[str, Path]) -> Dict:
    start_app()

    project_filename = str(project_filename)
    project = QgsProject.instance()
    project.read(project_filename)
    layers_by_id = get_layers_data(project)

    logging.info(
        f"QGIS project layer checks\n{layers_data_to_string(layers_by_id)}",
    )

    return layers_by_id


def cmd_package_project(args):
    workflow = Workflow(
        id="package_project",
        name="Package Project",
        version="2.0",
        description="Packages a QGIS project to be used on QField. Converts layers for offline editing if configured.",
        steps=[
            Step(
                id="download_project_directory",
                name="Download Project Directory",
                arguments={
                    "project_id": args.projectid,
                    "download_dir": WorkDirPath(mkdir=True),
                },
                method=_download_project_directory,
                return_names=["tmp_project_dir"],
            ),
            Step(
                id="qgis_layers_data",
                name="QGIS Layers Data",
                arguments={
                    "project_filename": WorkDirPath("files", args.project_file),
                },
                method=_extract_layer_data,
                return_names=["layers_by_id"],
                outputs=["layers_by_id"],
            ),
            Step(
                id="package_project",
                name="Package Project",
                arguments={
                    "project_filename": WorkDirPath("files", args.project_file),
                    "package_dir": WorkDirPath("export", mkdir=True),
                },
                method=_call_qfieldsync_packager,
                return_names=["qfield_project_filename"],
            ),
            Step(
                id="qfield_layer_data",
                name="Packaged Layers Data",
                arguments={
                    "project_filename": StepOutput(
                        "package_project", "qfield_project_filename"
                    ),
                },
                method=_extract_layer_data,
                return_names=["layers_by_id"],
                outputs=["layers_by_id"],
            ),
            Step(
                id="upload_packaged_project",
                name="Upload Packaged Project",
                arguments={
                    "project_id": args.projectid,
                    "local_dir": WorkDirPath("export", mkdir=True),
                    "should_delete": True,
                },
                method=_upload_project_directory,
            ),
        ],
    )

    qfieldcloud.qgis.utils.run_workflow(
        workflow,
        Path("/io/feedback.json"),
    )


def _apply_delta(args):
    workflow = Workflow(
        id="apply_changes",
        name="Apply Changes",
        version="2.0",
        steps=[
            Step(
                id="download_project_directory",
                name="Download Project Directory",
                arguments={
                    "project_id": args.projectid,
                    "download_dir": WorkDirPath(mkdir=True),
                },
                method=_download_project_directory,
                return_names=["tmp_project_dir"],
            ),
            Step(
                id="apply_deltas",
                name="Apply Deltas",
                arguments={
                    "project_filename": WorkDirPath("files", args.project_file),
                    "delta_filename": "/io/deltafile.json",
                    "inverse": args.inverse,
                    "overwrite_conflicts": args.overwrite_conflicts,
                },
                method=qfieldcloud.qgis.apply_deltas.delta_apply,
                return_names=["delta_feedback"],
                outputs=["delta_feedback"],
            ),
            Step(
                id="upload_exported_project",
                name="Upload Project",
                arguments={
                    "project_id": args.projectid,
                    "local_dir": WorkDirPath("files"),
                    "should_delete": False,
                },
                method=_upload_project_directory,
            ),
        ],
    )

    qfieldcloud.qgis.utils.run_workflow(
        workflow,
        Path("/io/feedback.json"),
    )


def cmd_process_projectfile(args):
    workflow = Workflow(
        id="process_projectfile",
        name="Process Projectfile",
        version="2.0",
        steps=[
            Step(
                id="download_project_directory",
                name="Download Project Directory",
                arguments={
                    "project_id": args.projectid,
                    "download_dir": WorkDirPath(mkdir=True),
                },
                method=_download_project_directory,
                return_names=["tmp_project_dir"],
            ),
            Step(
                id="project_validity_check",
                name="Project Validity Check",
                arguments={
                    "project_filename": WorkDirPath("files", args.project_file),
                },
                method=qfieldcloud.qgis.process_projectfile.check_valid_project_file,
            ),
            Step(
                id="opening_check",
                name="Opening Check",
                arguments={
                    "project_filename": WorkDirPath("files", args.project_file),
                },
                method=qfieldcloud.qgis.process_projectfile.load_project_file,
                return_names=["project"],
            ),
            Step(
                id="project_details",
                name="Project Details",
                arguments={
                    "project": StepOutput("opening_check", "project"),
                },
                method=qfieldcloud.qgis.process_projectfile.extract_project_details,
                return_names=["project_details"],
                outputs=["project_details"],
            ),
            Step(
                id="generate_thumbnail_image",
                name="Generate Thumbnail Image",
                arguments={
                    "project": StepOutput("opening_check", "project"),
                    "thumbnail_filename": Path("/io/thumbnail.png"),
                },
                method=qfieldcloud.qgis.process_projectfile.generate_thumbnail,
            ),
        ],
    )

    qfieldcloud.qgis.utils.run_workflow(
        workflow,
        Path("/io/feedback.json"),
    )


if __name__ == "__main__":

    # Set S3 logging levels
    logging.getLogger("boto3").setLevel(logging.CRITICAL)
    logging.getLogger("botocore").setLevel(logging.CRITICAL)
    logging.getLogger("nose").setLevel(logging.CRITICAL)
    logging.getLogger("s3transfer").setLevel(logging.CRITICAL)
    logging.getLogger("urllib3").setLevel(logging.CRITICAL)

    parser = argparse.ArgumentParser(prog="COMMAND")

    subparsers = parser.add_subparsers(dest="cmd")

    parser_package = subparsers.add_parser("package", help="Package a project")
    parser_package.add_argument("projectid", type=str, help="projectid")
    parser_package.add_argument("project_file", type=str, help="QGIS project file path")
    parser_package.set_defaults(func=cmd_package_project)

    parser_delta = subparsers.add_parser("delta_apply", help="Apply deltafile")
    parser_delta.add_argument("projectid", type=str, help="projectid")
    parser_delta.add_argument("project_file", type=str, help="QGIS project file path")
    parser_delta.add_argument(
        "--overwrite-conflicts", dest="overwrite_conflicts", action="store_true"
    )
    parser_delta.add_argument("--inverse", dest="inverse", action="store_true")
    parser_delta.set_defaults(func=_apply_delta)

    parser_process_projectfile = subparsers.add_parser(
        "process_projectfile", help="Process QGIS project file"
    )
    parser_process_projectfile.add_argument("projectid", type=str, help="projectid")
    parser_process_projectfile.add_argument(
        "project_file", type=str, help="QGIS project file path"
    )
    parser_process_projectfile.set_defaults(func=cmd_process_projectfile)

    args = parser.parse_args()
    args.func(args)<|MERGE_RESOLUTION|>--- conflicted
+++ resolved
@@ -257,11 +257,7 @@
     offline_editing = QgsOfflineEditing()
     offline_converter = OfflineConverter(
         project,
-<<<<<<< HEAD
-        str(export_dir),
-=======
         str(package_dir),
->>>>>>> eb641125
         vl_extent_wkt,
         vl_extent_crs,
         offline_editing,
