--- conflicted
+++ resolved
@@ -11,10 +11,7 @@
   app: &default-django
     build:
       context: ./docker-app
-<<<<<<< HEAD
-=======
       target: webserver_runtime
->>>>>>> c4ff6ba5
       network: host
     restart: unless-stopped
     command: >
@@ -150,10 +147,7 @@
     build:
       context: ./docker-app
       network: host
-<<<<<<< HEAD
-=======
       target: worker_wrapper_runtime
->>>>>>> c4ff6ba5
     command: python manage.py dequeue
     user: root # TODO change me to least privileged docker-capable user on the host (/!\ docker users!=hosts users, use UID rather than username)
     volumes:
