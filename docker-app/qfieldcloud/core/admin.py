--- conflicted
+++ resolved
@@ -19,11 +19,8 @@
 from django.utils.decorators import method_decorator
 from django.utils.html import escape, format_html
 from django.utils.safestring import SafeText
-<<<<<<< HEAD
-=======
 from django.utils.translation import gettext_lazy as _
 from django.views.decorators.cache import never_cache
->>>>>>> c4ff6ba5
 from invitations.admin import InvitationAdmin as InvitationAdminBase
 from invitations.utils import get_invitation_model
 from qfieldcloud.core import exceptions
@@ -35,10 +32,7 @@
     Job,
     Organization,
     OrganizationMember,
-<<<<<<< HEAD
-=======
     Person,
->>>>>>> c4ff6ba5
     Project,
     ProjectCollaborator,
     Team,
@@ -54,13 +48,8 @@
 
 def admin_urlname_by_obj(value, arg):
     if isinstance(value, User):
-<<<<<<< HEAD
-        if value.is_user:
-            return "admin:core_user_%s" % (arg)
-=======
         if value.is_person:
             return "admin:core_person_%s" % (arg)
->>>>>>> c4ff6ba5
         elif value.is_organization:
             return "admin:core_organization_%s" % (arg)
         elif value.is_team:
@@ -248,11 +237,6 @@
         "is_active",
         "date_joined",
         "last_login",
-<<<<<<< HEAD
-        "user_type",
-        "useraccount",
-=======
->>>>>>> c4ff6ba5
     )
     list_filter = (
         "type",
@@ -860,11 +844,7 @@
 
 
 admin.site.register(Invitation, InvitationAdmin)
-<<<<<<< HEAD
-admin.site.register(User, UserAdmin)
-=======
 admin.site.register(Person, PersonAdmin)
->>>>>>> c4ff6ba5
 admin.site.register(Organization, OrganizationAdmin)
 admin.site.register(Team, TeamAdmin)
 admin.site.register(Project, ProjectAdmin)
