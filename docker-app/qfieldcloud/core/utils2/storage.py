from __future__ import annotations

import logging
import os
import re
from pathlib import PurePath
from typing import IO, List, Set

import qfieldcloud.core.models
import qfieldcloud.core.utils
from django.conf import settings
from django.core.files.base import ContentFile
from django.db import transaction
from django.http import FileResponse, HttpRequest
from django.http.response import HttpResponse, HttpResponseBase
from qfieldcloud.core.utils2.audit import LogEntry, audit

logger = logging.getLogger(__name__)

QFIELDCLOUD_HOST = os.environ.get("QFIELDCLOUD_HOST", None)
WEB_HTTPS_PORT = os.environ.get("WEB_HTTPS_PORT", None)


def _delete_by_prefix_versioned(prefix: str):
    """
    Delete all objects and their versions starting with a given prefix.

    Similar concept to delete a directory.
    Do not use when deleting objects with precise key, as it will delete all objects that start with the same name.
    Deleting with this method will leave a deleted version and the deletion is not permanent.
    In other words, it is a soft delete. Read more here: https://docs.aws.amazon.com/AmazonS3/latest/userguide/DeletingObjectVersions.html

    Args:
        prefix (str): Object's prefix to search and delete. Check the given prefix if it matches the expected format before using this function!

    Raises:
        RuntimeError: When the given prefix is not a string, empty string or leading slash. Check is very basic, do a throrogh checks before calling!
    """
    logging.info(f"S3 object deletion (versioned) with {prefix=}")

    # Illegal prefix is either empty string ("") or slash ("/"), it will delete random 1000 objects.
    if not isinstance(prefix, str) or prefix == "" or prefix == "/":
        raise RuntimeError(f"Attempt to delete S3 object with illegal {prefix=}")

    bucket = qfieldcloud.core.utils.get_s3_bucket()
    return bucket.objects.filter(Prefix=prefix).delete()


def _delete_by_prefix_permanently(prefix: str):
    """
    Delete all objects and their versions starting with a given prefix.

    Similar concept to delete a directory.
    Do not use when deleting objects with precise key, as it will delete all objects that start with the same name.
    Deleting with this method will permanently delete objects and all their versions and the deletion is impossible to recover.
    In other words, it is a hard delete. Read more here: https://docs.aws.amazon.com/AmazonS3/latest/userguide/DeletingObjectVersions.html

    Args:
        prefix (str): Object's prefix to search and delete. Check the given prefix if it matches the expected format before using this function!

    Raises:
        RuntimeError: When the given prefix is not a string, empty string or leading slash. Check is very basic, do a throrogh checks before calling!
    """
    logging.info(f"S3 object deletion (permanent) with {prefix=}")

    # Illegal prefix is either empty string ("") or slash ("/"), it will delete random 1000 object versions.
    if not isinstance(prefix, str) or prefix == "" or prefix == "/":
        raise RuntimeError(f"Attempt to delete S3 object with illegal {prefix=}")

    bucket = qfieldcloud.core.utils.get_s3_bucket()
    return bucket.object_versions.filter(Prefix=prefix).delete()


def _delete_by_key_versioned(key: str):
    """
    Delete an object with a given key.

    Deleting with this method will leave a deleted version and the deletion is not permanent.
    In other words, it is a soft delete.

    Args:
        key (str): Object's key to search and delete. Check the given key if it matches the expected format before using this function!

    Raises:
        RuntimeError: When the given key is not a string, empty string or leading slash. Check is very basic, do a throrogh checks before calling!
    """
<<<<<<< HEAD
    logging.info(f"S3 object deletion (versioned) with {key=}")

    # prevent disastrous results when prefix is either empty string ("") or slash ("/").
    if not isinstance(key, str) or key == "" or key == "/":
        raise RuntimeError(f"Attempt to delete S3 object with illegal {key=}")
=======
    logging.info(f"Delete (versioned) S3 object with {key=}")

    # prevent disastrous results when prefix is either empty string ("") or slash ("/").
    if not isinstance(key, str) or key == "" or key == "/":
        raise RuntimeError(
            f"Attempt to delete (versioned) S3 object with illegal {key=}"
        )
>>>>>>> 69e8acad

    bucket = qfieldcloud.core.utils.get_s3_bucket()

    return bucket.delete_objects(
        Delete={
            "Objects": [
                {
                    "Key": key,
                }
            ],
        },
    )


def _delete_by_key_permanently(key: str):
    """
    Delete an object with a given key.

    Deleting with this method will permanently delete objects and all their versions and the deletion is impossible to recover.
    In other words, it is a hard delete.

    Args:
        key (str): Object's key to search and delete. Check the given key if it matches the expected format before using this function!

    Raises:
        RuntimeError: When the given key is not a string, empty string or leading slash. Check is very basic, do a throrogh checks before calling!
    """
<<<<<<< HEAD
    logging.info(f"S3 object deletion (versioned) with {key=}")

    # prevent disastrous results when prefix is either empty string ("") or slash ("/").
    if not isinstance(key, str) or key == "" or key == "/":
        raise RuntimeError(f"Attempt to delete S3 object with illegal {key=}")
=======
    logging.info(f"Delete (permanently) S3 object with {key=}")

    # prevent disastrous results when prefix is either empty string ("") or slash ("/").
    if not isinstance(key, str) or key == "" or key == "/":
        raise RuntimeError(
            f"Attempt to delete (permanently) S3 object with illegal {key=}"
        )
>>>>>>> 69e8acad

    bucket = qfieldcloud.core.utils.get_s3_bucket()

    # NOTE filer by prefix will return all objects with that prefix. E.g. for given key="orho.tif", it will return "ortho.tif", "ortho.tif.aux.xml" and "ortho.tif.backup"
    temp_objects = bucket.object_versions.filter(
        Prefix=key,
    )
    object_to_delete = []
    for temp_object in temp_objects:
        # filter out objects that do not have the same key as the requested deletion key.
        if temp_object.key != key:
            continue

        object_to_delete.append(
            {
                "Key": key,
                "VersionId": temp_object.id,
            }
        )

<<<<<<< HEAD
    assert len(object_to_delete) > 0
=======
    if len(object_to_delete) == 0:
        logging.warning(
            f"Attempt to delete (permanently) S3 objects did not match any existing objects for {key=}",
            extra={
                "all_objects": [
                    (o.key, o.version_id, o.e_tag, o.last_modified, o.is_latest)
                    for o in temp_objects
                ]
            },
        )
        return None

    logging.info(
        f"Delete (permanently) S3 object with {key=} will delete delete {len(object_to_delete)} version(s)"
    )
>>>>>>> 69e8acad

    return bucket.delete_objects(
        Delete={
            "Objects": object_to_delete,
        },
    )


def delete_version_permanently(version_obj: qfieldcloud.core.utils.S3ObjectVersion):
    logging.info(
        f'S3 object version deletion (permanent) with "{version_obj.key=}" and "{version_obj.id=}"'
    )

    version_obj._data.delete()


def get_attachment_dir_prefix(project: "Project", filename: str) -> str:  # noqa: F821
    """Returns the attachment dir where the file belongs to or empty string if it does not.

    Args:
        project (Project): project to check
        filename (str): filename to check

    Returns:
        str: the attachment dir or empty string if no match found
    """
    for attachment_dir in project.attachment_dirs:
        if filename.startswith(attachment_dir):
            return attachment_dir

    return ""


def file_response(
    request: HttpRequest,
    key: str,
    presigned: bool = False,
    expires: int = 60,
    version: str = None,
    as_attachment: bool = False,
) -> HttpResponseBase:
    url = ""
    filename = PurePath(key).name
    extra_params = {}

    if version is not None:
        extra_params["VersionId"] = version

    # check if we are in NGINX proxy
    http_host = request.META.get("HTTP_HOST", "")
    https_port = http_host.split(":")[-1] if ":" in http_host else "443"

    if https_port == WEB_HTTPS_PORT and not settings.IN_TEST_SUITE:
        if presigned:
            if as_attachment:
                extra_params["ResponseContentType"] = "application/force-download"
                extra_params[
                    "ResponseContentDisposition"
                ] = f'attachment;filename="{filename}"'

            url = qfieldcloud.core.utils.get_s3_client().generate_presigned_url(
                "get_object",
                Params={
                    **extra_params,
                    "Key": key,
                    "Bucket": qfieldcloud.core.utils.get_s3_bucket().name,
                },
                ExpiresIn=expires,
                HttpMethod="GET",
            )
        else:
            url = qfieldcloud.core.utils.get_s3_object_url(key)

        # Let's NGINX handle the redirect to the storage and streaming the file contents back to the client
        response = HttpResponse()
        response["X-Accel-Redirect"] = "/storage-download/"
        response["redirect_uri"] = url

        return response
    elif settings.DEBUG or settings.IN_TEST_SUITE:
        return_file = ContentFile(b"")
        qfieldcloud.core.utils.get_s3_bucket().download_fileobj(
            key,
            return_file,
            extra_params,
        )

        return FileResponse(
            return_file.open(),
            as_attachment=as_attachment,
            filename=filename,
            content_type="text/html",
        )

    raise Exception(
        "Expected to either run behind nginx proxy, debug mode or within a test suite."
    )


def upload_user_avatar(user: "User", file: IO, mimetype: str) -> str:  # noqa: F821
    """Uploads a picture as a user avatar.

    NOTE this function does NOT modify the `UserAccount.avatar_uri` field

    Args:
        user (User):
        file (IO): file used as avatar
        mimetype (str): file mimetype

    Returns:
        str: URI to the avatar
    """
    bucket = qfieldcloud.core.utils.get_s3_bucket()

    if mimetype == "image/svg+xml":
        extension = "svg"
    elif mimetype == "image/png":
        extension = "png"
    elif mimetype == "image/jpeg":
        extension = "jpg"
    else:
        raise Exception(f"Unknown mimetype: {mimetype}")

    key = f"users/{user.username}/avatar.{extension}"
    bucket.upload_fileobj(
        file,
        key,
        {
            "ACL": "public-read",
            "ContentType": mimetype,
        },
    )
    return key


def delete_user_avatar(user: "User") -> None:  # noqa: F821
    """Deletes the user's avatar file.

    NOTE this function does NOT modify the `UserAccount.avatar_uri` field

    Args:
        user (User):
    """
    key = user.useraccount.avatar_uri

    # it well could be the user has no avatar yet
    if not key:
        return

<<<<<<< HEAD
    if not key or not re.match(r"^users/\w+/avatar.(png|jpg|svg)$", key):
=======
    # e.g. "users/suricactus/avatar.svg"
    if not key or not re.match(r"^users/\w+/avatar\.(png|jpg|svg)$", key):
>>>>>>> 69e8acad
        raise RuntimeError(f"Suspicious S3 deletion of user avatar {key=}")

    _delete_by_key_permanently(key)


def upload_project_thumbail(
    project: "Project", file: IO, mimetype: str, filename: str  # noqa: F821
) -> str:
    """Uploads a picture as a project thumbnail.

    NOTE this function does NOT modify the `Project.thumbnail_uri` field

    Args:
        project (Project):
        file (IO): file used as thumbail
        mimetype (str): file mimetype
        filename (str): filename

    Returns:
        str: URI to the thumbnail
    """
    bucket = qfieldcloud.core.utils.get_s3_bucket()

    # for now we always expect PNGs
    if mimetype == "image/svg+xml":
        extension = "svg"
    elif mimetype == "image/png":
        extension = "png"
    elif mimetype == "image/jpeg":
        extension = "jpg"
    else:
        raise Exception(f"Unknown mimetype: {mimetype}")

    key = f"projects/{project.id}/meta/{filename}.{extension}"
    bucket.upload_fileobj(
        file,
        key,
        {
            # TODO most probably this is not public-read, since the project might be private
            "ACL": "public-read",
            "ContentType": mimetype,
        },
    )
    return key


def delete_project_thumbnail(project: "Project") -> None:  # noqa: F821
    """Delete a picture as a project thumbnail.

    NOTE this function does NOT modify the `Project.thumbnail_uri` field

    """
    key = project.thumbnail_uri

    # it well could be the project has no thumbnail yet
    if not key:
        return

    if not key or not re.match(
<<<<<<< HEAD
        r"^projects/[\w]{8}(-[\w]{4}){3}-[\w]{12}/meta/\w+.(png|jpg|svg)$", key
=======
        # e.g. "projects/9bf34e75-0a5d-47c3-a2f0-ebb7126eeccc/meta/thumbnail.png"
        r"^projects/[\w]{8}(-[\w]{4}){3}-[\w]{12}/meta/thumbnail\.(png|jpg|svg)$",
        key,
>>>>>>> 69e8acad
    ):
        raise RuntimeError(f"Suspicious S3 deletion of project thumbnail image {key=}")

    _delete_by_key_permanently(key)


def purge_old_file_versions(project: "Project") -> None:  # noqa: F821
    """
    Deletes old versions of all files in the given project. Will keep __3__
    versions for COMMUNITY user accounts, and __10__ versions for PRO user
    accounts
    """

    logger.info(f"Cleaning up old files for {project}")

    # Number of versions to keep is determined by the account type
    keep_count = (
        project.owner.useraccount.active_subscription.plan.storage_keep_versions
    )

    logger.debug(f"Keeping {keep_count} versions")

    # Process file by file
    for file in qfieldcloud.core.utils.get_project_files_with_versions(project.pk):

        # Skip the newest N
        old_versions_to_purge = sorted(
            file.versions, key=lambda v: v.last_modified, reverse=True
        )[keep_count:]

        # Debug print
        logger.debug(
            f'Purging {len(old_versions_to_purge)} out of {len(file.versions)} old versions for "{file.latest.name}"...'
        )

        # Remove the N oldest
        for old_version in old_versions_to_purge:
            if old_version.is_latest:
                # This is not supposed to happen, as versions were sorted above,
                # but leaving it here as a security measure in case version
                # ordering changes for some reason.
                raise Exception("Trying to delete latest version")

            if not old_version.key or not re.match(
                r"^projects/[\w]{8}(-[\w]{4}){3}-[\w]{12}/.+$", old_version.key
            ):
                raise RuntimeError(
                    f"Suspicious S3 file version deletion {old_version.key=} {old_version.id=}"
                )
            # TODO: any way to batch those ? will probaby get slow on production
            delete_version_permanently(old_version)
            # TODO: audit ? take implementation from files_views.py:211

    # Update the project size
    project.save(recompute_storage=True)


def upload_file(file: IO, key: str):
    bucket = qfieldcloud.core.utils.get_s3_bucket()
    bucket.upload_fileobj(
        file,
        key,
    )
    return key


def upload_project_file(
    project: "Project", file: IO, filename: str  # noqa: F821
) -> str:
    key = f"projects/{project.id}/files/{filename}"
    bucket = qfieldcloud.core.utils.get_s3_bucket()
    bucket.upload_fileobj(
        file,
        key,
    )
    return key


def delete_all_project_files_permanently(project_id: str) -> None:
    prefix = f"projects/{project_id}/"

    if not re.match(r"^projects/[\w]{8}(-[\w]{4}){3}-[\w]{12}/$", prefix):
        raise RuntimeError(
            f"Suspicious S3 deletion of all project files with {prefix=}"
        )

    _delete_by_prefix_versioned(prefix)


def delete_project_file_permanently(project: "Project", filename: str):  # noqa: F821
    file = qfieldcloud.core.utils.get_project_file_with_versions(project.id, filename)

    if not file:
        raise Exception(
            f"No file with such name in the given project found {filename=}"
        )
<<<<<<< HEAD

    with transaction.atomic():
        if qfieldcloud.core.utils.is_qgis_project_file(filename):
            project.project_filename = None
            project.save(recompute_storage=True, update_fields=["project_filename"])

        # NOTE auditing the file deletion in the transation might be costly, but guarantees the audit
        audit(
            project,
            LogEntry.Action.DELETE,
            changes={f"{filename} ALL": [file.latest.e_tag, None]},
        )

        if not re.match(
            r"^projects/[\w]{8}(-[\w]{4}){3}-[\w]{12}/.+$", file.latest.key
        ):
            raise RuntimeError(f"Suspicious S3 file deletion {file.latest.key=}")

        _delete_by_key_permanently(file.latest.key)
=======

    with transaction.atomic():
        if qfieldcloud.core.utils.is_qgis_project_file(filename):
            project.project_filename = None
            project.save(recompute_storage=True, update_fields=["project_filename"])

        # NOTE auditing the file deletion in the transation might be costly, but guarantees the audit
        audit(
            project,
            LogEntry.Action.DELETE,
            changes={f"{filename} ALL": [file.latest.e_tag, None]},
        )

        if not re.match(
            r"^projects/[\w]{8}(-[\w]{4}){3}-[\w]{12}/.+$", file.latest.key
        ):
            raise RuntimeError(f"Suspicious S3 file deletion {file.latest.key=}")
>>>>>>> 69e8acad

        _delete_by_key_permanently(file.latest.key)

<<<<<<< HEAD
=======

>>>>>>> 69e8acad
def delete_project_file_version_permanently(
    project: "Project",  # noqa: F821
    filename: str,
    version_id: str,
    include_older: bool = False,
) -> List[qfieldcloud.core.utils.S3ObjectVersion]:
    """Deletes a specific version of given file.

    Args:
        project (Project): project the file belongs to
        filename (str): filename the version belongs to
        version_id (str): version id to delete
        include_older (bool, optional): when True, versions older than the passed `version` will also be deleted. If the version_id is the latest version of a file, this parameter will treated as False. Defaults to False.

    Returns:
        int: the number of versions deleted
    """
    file = qfieldcloud.core.utils.get_project_file_with_versions(project.id, filename)

    if not file:
        raise Exception(
            f"No file with such name in the given project found {filename=} {version_id=}"
        )

    if file.latest.id == version_id:
        include_older = False

        if len(file.versions) == 1:
            raise RuntimeError(
                "Forbidded attempt to delete a specific file version which is the only file version available."
            )

    versions_to_delete: List[qfieldcloud.core.utils.S3ObjectVersion] = []

    for file_version in file.versions:
        if file_version.id == version_id:
            versions_to_delete.append(file_version)

            if include_older:
                continue
            else:
                break

        if versions_to_delete:
            assert (
                include_older
            ), "We should continue to loop only if `include_older` is True"
            assert (
                versions_to_delete[-1].last_modified > file_version.last_modified
            ), "Assert the other versions are really older than the requested one"

            versions_to_delete.append(file_version)

    with transaction.atomic():
        for file_version in versions_to_delete:

            if (
                not re.match(
                    r"^projects/[\w]{8}(-[\w]{4}){3}-[\w]{12}/.+$",
                    file_version._data.key,
                )
                or not file_version.id
            ):
                raise RuntimeError(
                    f"Suspicious S3 file version deletion {filename=} {version_id=} {include_older=}"
                )

            audit_suffix = file_version.display

            audit(
                project,
                LogEntry.Action.DELETE,
                changes={f"{filename} {audit_suffix}": [file_version.e_tag, None]},
            )

            delete_version_permanently(file_version)

    project.save(recompute_storage=True)

    return versions_to_delete


def get_stored_package_ids(project_id: str) -> Set[str]:
    bucket = qfieldcloud.core.utils.get_s3_bucket()
    prefix = f"projects/{project_id}/packages/"
    root_path = PurePath(prefix)
    package_ids = set()

    for file in bucket.objects.filter(Prefix=prefix):
        file_path = PurePath(file.key)
        parts = file_path.relative_to(root_path).parts
        package_ids.add(parts[0])

    return package_ids


def delete_stored_package(project_id: str, package_id: str) -> None:
    prefix = f"projects/{project_id}/packages/{package_id}/"

<<<<<<< HEAD
    if not re.match(r"^projects/[\w]{8}(-[\w]{4}){3}-[\w]{12}/packages/\w+/$", prefix):
=======
    if not re.match(
        # e.g. "projects/878039c4-b945-4356-a44e-a908fd3f2263/packages/633cd4f7-db14-4e6e-9b2b-c0ce98f9d338/"
        r"^projects/[\w]{8}(-[\w]{4}){3}-[\w]{12}/packages/[\w]{8}(-[\w]{4}){3}-[\w]{12}/$",
        prefix,
    ):
>>>>>>> 69e8acad
        raise RuntimeError(
            f"Suspicious S3 deletion on stored project package {project_id=} {package_id=}"
        )

    _delete_by_prefix_permanently(prefix)<|MERGE_RESOLUTION|>--- conflicted
+++ resolved
@@ -84,13 +84,6 @@
     Raises:
         RuntimeError: When the given key is not a string, empty string or leading slash. Check is very basic, do a throrogh checks before calling!
     """
-<<<<<<< HEAD
-    logging.info(f"S3 object deletion (versioned) with {key=}")
-
-    # prevent disastrous results when prefix is either empty string ("") or slash ("/").
-    if not isinstance(key, str) or key == "" or key == "/":
-        raise RuntimeError(f"Attempt to delete S3 object with illegal {key=}")
-=======
     logging.info(f"Delete (versioned) S3 object with {key=}")
 
     # prevent disastrous results when prefix is either empty string ("") or slash ("/").
@@ -98,7 +91,6 @@
         raise RuntimeError(
             f"Attempt to delete (versioned) S3 object with illegal {key=}"
         )
->>>>>>> 69e8acad
 
     bucket = qfieldcloud.core.utils.get_s3_bucket()
 
@@ -126,13 +118,6 @@
     Raises:
         RuntimeError: When the given key is not a string, empty string or leading slash. Check is very basic, do a throrogh checks before calling!
     """
-<<<<<<< HEAD
-    logging.info(f"S3 object deletion (versioned) with {key=}")
-
-    # prevent disastrous results when prefix is either empty string ("") or slash ("/").
-    if not isinstance(key, str) or key == "" or key == "/":
-        raise RuntimeError(f"Attempt to delete S3 object with illegal {key=}")
-=======
     logging.info(f"Delete (permanently) S3 object with {key=}")
 
     # prevent disastrous results when prefix is either empty string ("") or slash ("/").
@@ -140,7 +125,6 @@
         raise RuntimeError(
             f"Attempt to delete (permanently) S3 object with illegal {key=}"
         )
->>>>>>> 69e8acad
 
     bucket = qfieldcloud.core.utils.get_s3_bucket()
 
@@ -161,9 +145,6 @@
             }
         )
 
-<<<<<<< HEAD
-    assert len(object_to_delete) > 0
-=======
     if len(object_to_delete) == 0:
         logging.warning(
             f"Attempt to delete (permanently) S3 objects did not match any existing objects for {key=}",
@@ -179,7 +160,6 @@
     logging.info(
         f"Delete (permanently) S3 object with {key=} will delete delete {len(object_to_delete)} version(s)"
     )
->>>>>>> 69e8acad
 
     return bucket.delete_objects(
         Delete={
@@ -329,12 +309,8 @@
     if not key:
         return
 
-<<<<<<< HEAD
-    if not key or not re.match(r"^users/\w+/avatar.(png|jpg|svg)$", key):
-=======
     # e.g. "users/suricactus/avatar.svg"
     if not key or not re.match(r"^users/\w+/avatar\.(png|jpg|svg)$", key):
->>>>>>> 69e8acad
         raise RuntimeError(f"Suspicious S3 deletion of user avatar {key=}")
 
     _delete_by_key_permanently(key)
@@ -394,13 +370,9 @@
         return
 
     if not key or not re.match(
-<<<<<<< HEAD
-        r"^projects/[\w]{8}(-[\w]{4}){3}-[\w]{12}/meta/\w+.(png|jpg|svg)$", key
-=======
         # e.g. "projects/9bf34e75-0a5d-47c3-a2f0-ebb7126eeccc/meta/thumbnail.png"
         r"^projects/[\w]{8}(-[\w]{4}){3}-[\w]{12}/meta/thumbnail\.(png|jpg|svg)$",
         key,
->>>>>>> 69e8acad
     ):
         raise RuntimeError(f"Suspicious S3 deletion of project thumbnail image {key=}")
 
@@ -497,7 +469,6 @@
         raise Exception(
             f"No file with such name in the given project found {filename=}"
         )
-<<<<<<< HEAD
 
     with transaction.atomic():
         if qfieldcloud.core.utils.is_qgis_project_file(filename):
@@ -517,32 +488,8 @@
             raise RuntimeError(f"Suspicious S3 file deletion {file.latest.key=}")
 
         _delete_by_key_permanently(file.latest.key)
-=======
-
-    with transaction.atomic():
-        if qfieldcloud.core.utils.is_qgis_project_file(filename):
-            project.project_filename = None
-            project.save(recompute_storage=True, update_fields=["project_filename"])
-
-        # NOTE auditing the file deletion in the transation might be costly, but guarantees the audit
-        audit(
-            project,
-            LogEntry.Action.DELETE,
-            changes={f"{filename} ALL": [file.latest.e_tag, None]},
-        )
-
-        if not re.match(
-            r"^projects/[\w]{8}(-[\w]{4}){3}-[\w]{12}/.+$", file.latest.key
-        ):
-            raise RuntimeError(f"Suspicious S3 file deletion {file.latest.key=}")
->>>>>>> 69e8acad
-
-        _delete_by_key_permanently(file.latest.key)
-
-<<<<<<< HEAD
-=======
-
->>>>>>> 69e8acad
+
+
 def delete_project_file_version_permanently(
     project: "Project",  # noqa: F821
     filename: str,
@@ -642,15 +589,11 @@
 def delete_stored_package(project_id: str, package_id: str) -> None:
     prefix = f"projects/{project_id}/packages/{package_id}/"
 
-<<<<<<< HEAD
-    if not re.match(r"^projects/[\w]{8}(-[\w]{4}){3}-[\w]{12}/packages/\w+/$", prefix):
-=======
     if not re.match(
         # e.g. "projects/878039c4-b945-4356-a44e-a908fd3f2263/packages/633cd4f7-db14-4e6e-9b2b-c0ce98f9d338/"
         r"^projects/[\w]{8}(-[\w]{4}){3}-[\w]{12}/packages/[\w]{8}(-[\w]{4}){3}-[\w]{12}/$",
         prefix,
     ):
->>>>>>> 69e8acad
         raise RuntimeError(
             f"Suspicious S3 deletion on stored project package {project_id=} {package_id=}"
         )
